name: Promote

on:
  workflow_dispatch:
    inputs:
      version:
        description: 'Release version (e.g. v0.1.0)'
        required: true
      channel:
        description: 'Release channel'
        required: true
        default: 'stable'

env:
  # Common versions
  GO_VERSION: '1.20.5'

  # Common users. We can't run a step 'if secrets.AWS_USR != ""' but we can run
  # a step 'if env.AWS_USR' != ""', so we copy these to succinctly test whether
  # credentials have been provided before trying to run steps that need them.
  DOCKER_USR: ${{ secrets.DOCKER_USR }}

jobs:
  promote-artifacts:
    runs-on: ubuntu-22.04

    steps:
      - name: Checkout
        uses: actions/checkout@c85c95e3d7251135ab7dc9ce3241c5835cc595a9 # v3
        with:
          submodules: true

      - name: Setup Go
        uses: actions/setup-go@fac708d6674e30b6ba41289acaab6d4b75aa0753 # v4
        with:
          go-version: ${{ env.GO_VERSION }}

      - name: Fetch History
        run: git fetch --prune --unshallow

      - name: Login to DockerHub
        uses: docker/login-action@465a07811f14bebb1938fbed4728c6a1ff8901fc # v2
        if: env.DOCKER_USR != ''
        with:
          username: ${{ secrets.DOCKER_USR }}
          password: ${{ secrets.DOCKER_PSW }}

<<<<<<< HEAD
      - name: Promote Artifacts in DockerHub
=======
      - name: Login to Upbound
        uses: docker/login-action@465a07811f14bebb1938fbed4728c6a1ff8901fc # v2
        if: env.UPBOUND_MARKETPLACE_PUSH_ROBOT_USR != ''
        with:
          registry: xpkg.upbound.io
          username: ${{ secrets.UPBOUND_MARKETPLACE_PUSH_ROBOT_USR }}
          password: ${{ secrets.UPBOUND_MARKETPLACE_PUSH_ROBOT_PSW }}

      - name: Promote Artifacts in S3, DockerHub, and Upbound Registry
        if: env.AWS_USR != '' && env.DOCKER_USR != '' && env.UPBOUND_MARKETPLACE_PUSH_ROBOT_USR != ''
>>>>>>> 5c97a193
        run: make -j2 promote BRANCH_NAME=${GITHUB_REF##*/}
        env:
          VERSION: ${{ github.event.inputs.version }}
          CHANNEL: ${{ github.event.inputs.channel }}<|MERGE_RESOLUTION|>--- conflicted
+++ resolved
@@ -45,20 +45,7 @@
           username: ${{ secrets.DOCKER_USR }}
           password: ${{ secrets.DOCKER_PSW }}
 
-<<<<<<< HEAD
       - name: Promote Artifacts in DockerHub
-=======
-      - name: Login to Upbound
-        uses: docker/login-action@465a07811f14bebb1938fbed4728c6a1ff8901fc # v2
-        if: env.UPBOUND_MARKETPLACE_PUSH_ROBOT_USR != ''
-        with:
-          registry: xpkg.upbound.io
-          username: ${{ secrets.UPBOUND_MARKETPLACE_PUSH_ROBOT_USR }}
-          password: ${{ secrets.UPBOUND_MARKETPLACE_PUSH_ROBOT_PSW }}
-
-      - name: Promote Artifacts in S3, DockerHub, and Upbound Registry
-        if: env.AWS_USR != '' && env.DOCKER_USR != '' && env.UPBOUND_MARKETPLACE_PUSH_ROBOT_USR != ''
->>>>>>> 5c97a193
         run: make -j2 promote BRANCH_NAME=${GITHUB_REF##*/}
         env:
           VERSION: ${{ github.event.inputs.version }}
