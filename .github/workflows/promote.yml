name: Promote

on:
  workflow_dispatch:
    inputs:
      version:
        description: 'Release version (e.g. v0.1.0)'
        required: true
      channel:
        description: 'Release channel'
        required: true
        default: 'stable'
      # Note: For pre-releases, we want to promote the pre-release version to
      # the (stable) channel, but not set it as the "current" version.
      pre-release:
        type: boolean
        description: 'This is a pre-release'
        required: true
        default: false

env:
  # Common versions
  EARTHLY_VERSION: '0.8.13'

  # Common users. We can't run a step 'if secrets.AWS_USR != ""' but we can run
  # a step 'if env.AWS_USR' != ""', so we copy these to succinctly test whether
  # credentials have been provided before trying to run steps that need them.
  DOCKER_USR: ${{ secrets.DOCKER_USR }}

jobs:
  promote-artifacts:
    runs-on: ubuntu-22.04

    steps:
      - name: Checkout
        uses: actions/checkout@692973e3d937129bcbf40652eb9f2f61becf3332 # v4

      - name: Setup Earthly
        uses: earthly/actions-setup@v1
        with:
          github-token: ${{ secrets.GITHUB_TOKEN }}
          version: ${{ env.EARTHLY_VERSION }}

      - name: Promote Image to docker.io/crossplane/crossplane:${{ inputs.channel }}
        if: env.DOCKER_USR != ''
        run: |
          earthly --strict \
            --push \
            --secret DOCKER_USER=${{ secrets.DOCKER_USR }} \
            --secret DOCKER_PASSWORD=${{ secrets.DOCKER_PSW }} \
            +ci-promote-image --CHANNEL=${{ inputs.channel }} --CROSSPLANE_VERSION=${{ inputs.version }} --CROSSPLANE_REPO=docker.io/crossplane/crossplane

      - name: Promote Image to xpkg.upbound.io/crossplane/crossplane:${{ inputs.channel }}
        if: env.UPBOUND_MARKETPLACE_PUSH_ROBOT_USR != ''
        run: |
          earthly --strict \
          --push \
          --secret DOCKER_USER=${{ secrets.UPBOUND_MARKETPLACE_PUSH_ROBOT_USR }} \
          --secret DOCKER_PASSWORD=${{ secrets.UPBOUND_MARKETPLACE_PUSH_ROBOT_PSW }} \
          +ci-promote-image --CHANNEL=${{ inputs.channel }} --CROSSPLANE_VERSION=${{ inputs.version }} --CROSSPLANE_REPO=xpkg.upbound.io/crossplane/crossplane

<<<<<<< HEAD
      - name: Promote Artifacts in DockerHub and Upbound Registry
        if: env.DOCKER_USR != '' && env.UPBOUND_MARKETPLACE_PUSH_ROBOT_USR != ''
        run: make -j2 promote BRANCH_NAME=${GITHUB_REF##*/}
        env:
          VERSION: ${{ github.event.inputs.version }}
          CHANNEL: ${{ github.event.inputs.channel }}
=======
      - name: Promote Build Artifacts to https://releases.crossplane.io/${{ inputs.channel }}
        if: env.AWS_USR != ''
        run: |
          earthly --strict \
            --push \
            --secret=AWS_ACCESS_KEY_ID=${{ secrets.AWS_USR }} \
            --secret=AWS_SECRET_ACCESS_KEY=${{ secrets.AWS_PSW }} \
            +ci-promote-build-artifacts --AWS_DEFAULT_REGION=us-east-1 --CHANNEL=${{ inputs.channel }} --BUILD_DIR=${GITHUB_REF##*/} --PRERELEASE=${{ inputs.pre-release }} --CROSSPLANE_VERSION=${{ inputs.version }}
>>>>>>> 38515aa1
<|MERGE_RESOLUTION|>--- conflicted
+++ resolved
@@ -26,6 +26,7 @@
   # a step 'if env.AWS_USR' != ""', so we copy these to succinctly test whether
   # credentials have been provided before trying to run steps that need them.
   DOCKER_USR: ${{ secrets.DOCKER_USR }}
+  UPBOUND_MARKETPLACE_PUSH_ROBOT_USR: ${{ secrets.UPBOUND_MARKETPLACE_PUSH_ROBOT_USR }}
 
 jobs:
   promote-artifacts:
@@ -41,38 +42,20 @@
           github-token: ${{ secrets.GITHUB_TOKEN }}
           version: ${{ env.EARTHLY_VERSION }}
 
-      - name: Promote Image to docker.io/crossplane/crossplane:${{ inputs.channel }}
+      - name: Promote Image to docker.io/upbound/crossplane:${{ inputs.channel }}
         if: env.DOCKER_USR != ''
         run: |
           earthly --strict \
             --push \
             --secret DOCKER_USER=${{ secrets.DOCKER_USR }} \
             --secret DOCKER_PASSWORD=${{ secrets.DOCKER_PSW }} \
-            +ci-promote-image --CHANNEL=${{ inputs.channel }} --CROSSPLANE_VERSION=${{ inputs.version }} --CROSSPLANE_REPO=docker.io/crossplane/crossplane
+            +ci-promote-image --CHANNEL=${{ inputs.channel }} --CROSSPLANE_VERSION=${{ inputs.version }} --CROSSPLANE_REPO=docker.io/upbound/crossplane
 
-      - name: Promote Image to xpkg.upbound.io/crossplane/crossplane:${{ inputs.channel }}
+      - name: Promote Image to xpkg.upbound.io/upbound/crossplane:${{ inputs.channel }}
         if: env.UPBOUND_MARKETPLACE_PUSH_ROBOT_USR != ''
         run: |
           earthly --strict \
           --push \
           --secret DOCKER_USER=${{ secrets.UPBOUND_MARKETPLACE_PUSH_ROBOT_USR }} \
           --secret DOCKER_PASSWORD=${{ secrets.UPBOUND_MARKETPLACE_PUSH_ROBOT_PSW }} \
-          +ci-promote-image --CHANNEL=${{ inputs.channel }} --CROSSPLANE_VERSION=${{ inputs.version }} --CROSSPLANE_REPO=xpkg.upbound.io/crossplane/crossplane
-
-<<<<<<< HEAD
-      - name: Promote Artifacts in DockerHub and Upbound Registry
-        if: env.DOCKER_USR != '' && env.UPBOUND_MARKETPLACE_PUSH_ROBOT_USR != ''
-        run: make -j2 promote BRANCH_NAME=${GITHUB_REF##*/}
-        env:
-          VERSION: ${{ github.event.inputs.version }}
-          CHANNEL: ${{ github.event.inputs.channel }}
-=======
-      - name: Promote Build Artifacts to https://releases.crossplane.io/${{ inputs.channel }}
-        if: env.AWS_USR != ''
-        run: |
-          earthly --strict \
-            --push \
-            --secret=AWS_ACCESS_KEY_ID=${{ secrets.AWS_USR }} \
-            --secret=AWS_SECRET_ACCESS_KEY=${{ secrets.AWS_PSW }} \
-            +ci-promote-build-artifacts --AWS_DEFAULT_REGION=us-east-1 --CHANNEL=${{ inputs.channel }} --BUILD_DIR=${GITHUB_REF##*/} --PRERELEASE=${{ inputs.pre-release }} --CROSSPLANE_VERSION=${{ inputs.version }}
->>>>>>> 38515aa1
+          +ci-promote-image --CHANNEL=${{ inputs.channel }} --CROSSPLANE_VERSION=${{ inputs.version }} --CROSSPLANE_REPO=xpkg.upbound.io/upbound/crossplane
