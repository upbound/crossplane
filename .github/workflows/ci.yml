--- conflicted
+++ resolved
@@ -310,19 +310,13 @@
           echo "CROSSPLANE_PRIOR_VERSION=$MAJOR.$MINOR" >> $GITHUB_ENV
 
       - name: Run E2E Tests
-<<<<<<< HEAD
-        run: |
-          earthly --strict --allow-privileged --remote-cache ghcr.io/upbound/crossplane-earthly-cache:${{ github.job }}-${{ matrix.test-suite}} \
-            +e2e --GOTESTSUM_FORMAT="testname" --FLAGS="-test.failfast -fail-fast -prior-crossplane-version=${CROSSPLANE_PRIOR_VERSION} --test-suite ${{ matrix.test-suite }}"
-=======
         uses: nick-fields/retry@ce71cc2ab81d554ebbe88c79ab5975992d79ba08 # v3
         with:
           timeout_minutes: 45  # Per attempt
           max_attempts: 3
           command: |
-            earthly --strict --allow-privileged --remote-cache ghcr.io/crossplane/earthly-cache:${{ github.job }}-${{ matrix.test-area}}-${{ matrix.test-suite}} \
+            earthly --strict --allow-privileged --remote-cache ghcr.io/upbound/earthly-cache:${{ github.job }}-${{ matrix.test-area}}-${{ matrix.test-suite}} \
               +e2e --GOTESTSUM_FORMAT="testname" --FLAGS="-test.failfast -fail-fast -prior-crossplane-version=${CROSSPLANE_PRIOR_VERSION} --test-suite ${{ matrix.test-suite }} -labels area=${{ matrix.test-area }}"
->>>>>>> cd871403
 
       - name: Publish E2E Test Flakes
         if: '!cancelled()'
