--- conflicted
+++ resolved
@@ -12,11 +12,7 @@
 
 image:
   # -- Repository for the Crossplane pod image.
-<<<<<<< HEAD
   repository: xpkg.upbound.io/upbound/crossplane
-=======
-  repository: xpkg.crossplane.io/crossplane/crossplane
->>>>>>> 539f0066
   # -- The Crossplane image tag. Defaults to the value of `appVersion` in `Chart.yaml`.
   tag: ""
   # -- The image pull policy used for Crossplane and RBAC Manager pods.
