name: CI

on:
  push:
    branches:
      - main
      - release-*
  pull_request: {}
  workflow_dispatch: {}

env:
  # Common versions
  EARTHLY_VERSION: '0.8.13'

  # Force Earthly to use color output
  FORCE_COLOR: "1"

  # Common users. We can't run a step 'if secrets.DOCKER_USR != ""' but we can run
  # a step 'if env.DOCKER_USR' != ""', so we copy these to succinctly test whether
  # credentials have been provided before trying to run steps that need them.
  DOCKER_USR: ${{ secrets.DOCKER_USR }}
  UPBOUND_MARKETPLACE_PUSH_ROBOT_USR: ${{ secrets.UPBOUND_MARKETPLACE_PUSH_ROBOT_USR }}


jobs:
  check-diff:
    runs-on: ubuntu-22.04

    steps:
      - name: Checkout
        uses: actions/checkout@692973e3d937129bcbf40652eb9f2f61becf3332 # v4

      - name: Setup Earthly
        uses: earthly/actions-setup@v1
        with:
          github-token: ${{ secrets.GITHUB_TOKEN }}
          version: ${{ env.EARTHLY_VERSION }}

      - name: Login to DockerHub
        uses: docker/login-action@9780b0c442fbb1117ed29e0efdff1e18412f7567 # v3
        if: env.DOCKER_USR != ''
        with:
          username: ${{ secrets.DOCKER_USR }}
          password: ${{ secrets.DOCKER_PSW }}

      - name: Login to GitHub Container Registry
        uses: docker/login-action@9780b0c442fbb1117ed29e0efdff1e18412f7567 # v3
        with:
          registry: ghcr.io
          username: ${{ github.actor }}
          password: ${{ secrets.GITHUB_TOKEN }}

      - name: Configure Earthly to Push Cache to GitHub Container Registry
        if: github.ref == 'refs/heads/main'
        run: |
          echo "EARTHLY_PUSH=true" >> $GITHUB_ENV
          echo "EARTHLY_MAX_REMOTE_CACHE=true" >> $GITHUB_ENV

      - name: Generate Files
        run: earthly --strict --remote-cache ghcr.io/upbound/crossplane-earthly-cache:${{ github.job }} +generate

      - name: Count Changed Files
        id: changed_files
        run: echo "count=$(git status --porcelain | wc -l)" >> $GITHUB_OUTPUT

      - name: Fail if Files Changed
        if: steps.changed_files.outputs.count != 0
        uses: actions/github-script@60a0d83039c74a4aee543508d2ffcb1c3799cdea # v7
        with:
          script: core.setFailed('Found changed files after running earthly +generate.')

  lint:
    runs-on: ubuntu-22.04

    steps:
      - name: Checkout
        uses: actions/checkout@692973e3d937129bcbf40652eb9f2f61becf3332 # v4

      - name: Setup Earthly
        uses: earthly/actions-setup@v1
        with:
          github-token: ${{ secrets.GITHUB_TOKEN }}
          version: ${{ env.EARTHLY_VERSION }}

      - name: Login to DockerHub
        uses: docker/login-action@9780b0c442fbb1117ed29e0efdff1e18412f7567 # v3
        if: env.DOCKER_USR != ''
        with:
          username: ${{ secrets.DOCKER_USR }}
          password: ${{ secrets.DOCKER_PSW }}

      - name: Login to GitHub Container Registry
        uses: docker/login-action@9780b0c442fbb1117ed29e0efdff1e18412f7567 # v3
        with:
          registry: ghcr.io
          username: ${{ github.actor }}
          password: ${{ secrets.GITHUB_TOKEN }}

      - name: Configure Earthly to Push Cache to GitHub Container Registry
        if: github.ref == 'refs/heads/main'
        run: |
          echo "EARTHLY_PUSH=true" >> $GITHUB_ENV
          echo "EARTHLY_MAX_REMOTE_CACHE=true" >> $GITHUB_ENV

      - name: Lint
        run: earthly --strict --remote-cache ghcr.io/upbound/crossplane-earthly-cache:${{ github.job }} +lint

  codeql:
    runs-on: ubuntu-22.04

    steps:
      - name: Checkout
        uses: actions/checkout@692973e3d937129bcbf40652eb9f2f61becf3332 # v4

      - name: Setup Earthly
        uses: earthly/actions-setup@v1
        with:
          github-token: ${{ secrets.GITHUB_TOKEN }}
          version: ${{ env.EARTHLY_VERSION }}

      - name: Login to DockerHub
        uses: docker/login-action@9780b0c442fbb1117ed29e0efdff1e18412f7567 # v3
        if: env.DOCKER_USR != ''
        with:
          username: ${{ secrets.DOCKER_USR }}
          password: ${{ secrets.DOCKER_PSW }}

      - name: Login to GitHub Container Registry
        uses: docker/login-action@9780b0c442fbb1117ed29e0efdff1e18412f7567 # v3
        with:
          registry: ghcr.io
          username: ${{ github.actor }}
          password: ${{ secrets.GITHUB_TOKEN }}

      - name: Configure Earthly to Push Cache to GitHub Container Registry
        if: github.ref == 'refs/heads/main'
        run: |
          echo "EARTHLY_PUSH=true" >> $GITHUB_ENV
          echo "EARTHLY_MAX_REMOTE_CACHE=true" >> $GITHUB_ENV

      - name: Run CodeQL
        run: earthly --strict --remote-cache ghcr.io/upbound/crossplane-earthly-cache:${{ github.job }} +ci-codeql

      - name: Upload CodeQL Results to GitHub
        uses: github/codeql-action/upload-sarif@f079b8493333aace61c81488f8bd40919487bd9f # v3
        with:
          sarif_file: '_output/codeql/go.sarif'


  trivy-scan-fs:
    runs-on: ubuntu-22.04
    steps:
      - name: Checkout
        uses: actions/checkout@692973e3d937129bcbf40652eb9f2f61becf3332 # v4

      - name: Run Trivy vulnerability scanner in fs mode
        uses: aquasecurity/trivy-action@fd25fed6972e341ff0007ddb61f77e88103953c2 # 0.21.0
        with:
          scan-type: 'fs'
          ignore-unfixed: true
          skip-dirs: design
          scan-ref: '.'
          severity: 'CRITICAL,HIGH'
          format: sarif
          output: 'trivy-results.sarif'

      - name: Upload Trivy Results to GitHub
        uses: github/codeql-action/upload-sarif@f079b8493333aace61c81488f8bd40919487bd9f # v3
        with:
          sarif_file: 'trivy-results.sarif'

  unit-tests:
    runs-on: ubuntu-22.04

    steps:
      - name: Checkout
        uses: actions/checkout@692973e3d937129bcbf40652eb9f2f61becf3332 # v4

      - name: Setup Earthly
        uses: earthly/actions-setup@v1
        with:
          github-token: ${{ secrets.GITHUB_TOKEN }}
          version: ${{ env.EARTHLY_VERSION }}

      - name: Login to DockerHub
        uses: docker/login-action@9780b0c442fbb1117ed29e0efdff1e18412f7567 # v3
        if: env.DOCKER_USR != ''
        with:
          username: ${{ secrets.DOCKER_USR }}
          password: ${{ secrets.DOCKER_PSW }}

      - name: Login to GitHub Container Registry
        uses: docker/login-action@9780b0c442fbb1117ed29e0efdff1e18412f7567 # v3
        with:
          registry: ghcr.io
          username: ${{ github.actor }}
          password: ${{ secrets.GITHUB_TOKEN }}

      - name: Configure Earthly to Push Cache to GitHub Container Registry
        if: github.ref == 'refs/heads/main'
        run: |
          echo "EARTHLY_PUSH=true" >> $GITHUB_ENV
          echo "EARTHLY_MAX_REMOTE_CACHE=true" >> $GITHUB_ENV

      - name: Run Unit Tests
        run: earthly --strict --remote-cache ghcr.io/upbound/crossplane-earthly-cache:${{ github.job }} +test

      - name: Publish Unit Test Coverage
        uses: codecov/codecov-action@b9fd7d16f6d7d1b5d2bec1a2887e65ceed900238 # v4
        with:
          flags: unittests
          file: _output/tests/coverage.txt
          token: ${{ secrets.CODECOV_TOKEN }}

  e2e-tests:
    runs-on: ubuntu-22.04
    strategy:
      fail-fast: false
      matrix:
        test-suite:
          - base
          - usage
          - ssa-claims
          - realtime-compositions
          - package-dependency-upgrades
          - package-signature-verification

    steps:
      - name: Checkout
        uses: actions/checkout@692973e3d937129bcbf40652eb9f2f61becf3332 # v4

      - name: Setup Earthly
        uses: earthly/actions-setup@v1
        with:
          github-token: ${{ secrets.GITHUB_TOKEN }}
          version: ${{ env.EARTHLY_VERSION }}

      - name: Login to DockerHub
        uses: docker/login-action@9780b0c442fbb1117ed29e0efdff1e18412f7567 # v3
        if: env.DOCKER_USR != ''
        with:
          username: ${{ secrets.DOCKER_USR }}
          password: ${{ secrets.DOCKER_PSW }}

      - name: Login to GitHub Container Registry
        uses: docker/login-action@9780b0c442fbb1117ed29e0efdff1e18412f7567 # v3
        with:
          registry: ghcr.io
          username: ${{ github.actor }}
          password: ${{ secrets.GITHUB_TOKEN }}

      - name: Configure Earthly to Push Cache to GitHub Container Registry
        if: github.ref == 'refs/heads/main'
        run: |
          echo "EARTHLY_PUSH=true" >> $GITHUB_ENV
          echo "EARTHLY_MAX_REMOTE_CACHE=true" >> $GITHUB_ENV

      - name: Set CROSSPLANE_PRIOR_VERSION GitHub Environment Variable
        # We want to run this for the release branches, and PRs against release branches.
        if: startsWith(github.ref, 'refs/heads/release-') || startsWith(github.base_ref, 'release-')
        run: |
          # Extract the version part from the branch name
          if [[ "${GITHUB_REF}" == refs/heads/release-* ]]; then
            VERSION=${GITHUB_REF#refs/heads/release-}
          elif [[ "${GITHUB_BASE_REF}" == release-* ]]; then
            VERSION=${GITHUB_BASE_REF#release-}
          fi
          # Extract the major and minor parts of the version
          MAJOR=$(echo "$VERSION" | cut -d. -f1)
          MINOR=$(echo "$VERSION" | cut -d. -f2)
          # Decrement the MINOR version
          if [[ "$MINOR" -gt 0 ]]; then
            MINOR=$((MINOR - 1))
          else
            echo "Error: Minor version cannot be decremented below 0"
            exit 1
          fi
          
          echo "CROSSPLANE_PRIOR_VERSION=$MAJOR.$MINOR" >> $GITHUB_ENV


      - name: Run E2E Tests
        run: |
<<<<<<< HEAD
          earthly --strict --allow-privileged --remote-cache ghcr.io/upbound/crossplane-earthly-cache:${{ github.job }}-${{ matrix.test-suite}} \
            +e2e --FLAGS="-test.failfast -fail-fast --test-suite ${{ matrix.test-suite }}"
=======
          earthly --strict --allow-privileged --remote-cache ghcr.io/crossplane/earthly-cache:${{ github.job }}-${{ matrix.test-suite}} \
            +e2e --FLAGS="-test.failfast -fail-fast -prior-crossplane-version=${CROSSPLANE_PRIOR_VERSION} --test-suite ${{ matrix.test-suite }}"
>>>>>>> 325252dc

      - name: Publish E2E Test Flakes
        if: '!cancelled()'
        uses: buildpulse/buildpulse-action@d0d30f53585cf16b2e01811a5a753fd47968654a # v0.11.0
        with:
          account: 45158470
          repository: 147886080
          key: ${{ secrets.BUILDPULSE_ACCESS_KEY_ID }}
          secret: ${{ secrets.BUILDPULSE_SECRET_ACCESS_KEY }}
          path: _output/tests/e2e-tests.xml

  publish-artifacts:
    runs-on: ubuntu-22.04

    steps:
      - name: Cleanup Disk
        uses: jlumbroso/free-disk-space@54081f138730dfa15788a46383842cd2f914a1be # v1.3.1
        with:
          android: true
          dotnet: true
          haskell: true
          tool-cache: true
          swap-storage: false
          # This works, and saves ~5GiB, but takes ~2 minutes to do it.
          large-packages: false
          # TODO(negz): Does having these around avoid Earthly needing to pull
          # large images like golang?
          docker-images: false

      - name: Checkout
        uses: actions/checkout@692973e3d937129bcbf40652eb9f2f61becf3332 # v4
        with:
          fetch-depth: 0

      - name: Setup Earthly
        uses: earthly/actions-setup@v1
        with:
          github-token: ${{ secrets.GITHUB_TOKEN }}
          version: ${{ env.EARTHLY_VERSION }}

      - name: Login to DockerHub
        uses: docker/login-action@9780b0c442fbb1117ed29e0efdff1e18412f7567 # v3
        if: env.DOCKER_USR != ''
        with:
          username: ${{ secrets.DOCKER_USR }}
          password: ${{ secrets.DOCKER_PSW }}

      - name: Login to Upbound
        uses: docker/login-action@9780b0c442fbb1117ed29e0efdff1e18412f7567 # v3
        if: env.UPBOUND_MARKETPLACE_PUSH_ROBOT_USR != ''
        with:
          registry: xpkg.upbound.io
          username: ${{ secrets.UPBOUND_MARKETPLACE_PUSH_ROBOT_USR }}
          password: ${{ secrets.UPBOUND_MARKETPLACE_PUSH_ROBOT_PSW }}

      - name: Login to GitHub Container Registry
        uses: docker/login-action@9780b0c442fbb1117ed29e0efdff1e18412f7567 # v3
        with:
          registry: ghcr.io
          username: ${{ github.actor }}
          password: ${{ secrets.GITHUB_TOKEN }}

      - name: Configure Earthly to Push Cache to GitHub Container Registry
        if: github.ref == 'refs/heads/main'
        run: echo "EARTHLY_MAX_REMOTE_CACHE=true" >> $GITHUB_ENV

      - name: Configure Earthly to Push Artifacts
        if: (github.ref == 'refs/heads/main' || startsWith(github.ref, 'refs/heads/release-')) && env.DOCKER_USR != '' && env.UPBOUND_MARKETPLACE_PUSH_ROBOT_USR != ''
        run: echo "EARTHLY_PUSH=true" >> $GITHUB_ENV

      - name: Set CROSSPLANE_VERSION and CROSSPLANE_INTERNAL_VERSION GitHub Environment Variables
        run: earthly +ci-version

      - name: Build and Push Artifacts
        run: earthly --strict --remote-cache ghcr.io/upbound/crossplane-earthly-cache:${{ github.job }} +ci-artifacts --CROSSPLANE_VERSION=${CROSSPLANE_VERSION} --CROSSPLANE_INTERNAL_VERSION=${CROSSPLANE_INTERNAL_VERSION}

      - name: Upload Artifacts to GitHub
        uses: actions/upload-artifact@b4b15b8c7c6ac21ea08fcf65892d2ee8f75cf882 # v4
        with:
          name: output
          path: _output/**

  fuzz-test:
    runs-on: ubuntu-22.04

    steps:
      # TODO(negz): Can we make this use our Go build and dependency cache? It
      # seems to build Crossplane inside of a Docker image.
      - name: Build Fuzzers
        id: build
        uses: google/oss-fuzz/infra/cifuzz/actions/build_fuzzers@master
        with:
          oss-fuzz-project-name: "crossplane"
          language: go

      - name: Run Fuzzers
        uses: google/oss-fuzz/infra/cifuzz/actions/run_fuzzers@master
        with:
          oss-fuzz-project-name: "crossplane"
          fuzz-seconds: 300
          language: go

      - name: Upload Crash
        uses: actions/upload-artifact@b4b15b8c7c6ac21ea08fcf65892d2ee8f75cf882 # v4
        if: failure() && steps.build.outcome == 'success'
        with:
          name: artifacts
          path: ./out/artifacts

  protobuf-schemas:
    runs-on: ubuntu-22.04

    steps:
      - name: Checkout
        uses: actions/checkout@692973e3d937129bcbf40652eb9f2f61becf3332 # v4

      - name: Setup Buf
        uses: bufbuild/buf-setup-action@v1
        with:
          github_token: ${{ secrets.GITHUB_TOKEN }}

      - name: Lint Protocol Buffers
        uses: bufbuild/buf-lint-action@v1
        with:
          input: apis

      # buf-breaking-action doesn't support branches
      # https://github.com/bufbuild/buf-push-action/issues/34
      - name: Detect Breaking Changes in Protocol Buffers
        uses: bufbuild/buf-breaking-action@a074e988ee34efcd4927079e79c611f428354c01 # v1
        # We want to run this for the main branch, and PRs against main.
        if: ${{ github.ref == 'refs/heads/main' || github.base_ref == 'main' }}
        with:
          input: apis
          against: "https://github.com/${GITHUB_REPOSITORY}.git#branch=main,subdir=apis"

      - name: Push Protocol Buffers to Buf Schema Registry
        if: ${{ github.repository == 'crossplane/crossplane' && github.ref == 'refs/heads/main' }}
        uses: bufbuild/buf-push-action@v1
        with:
          input: apis
          buf_token: ${{ secrets.BUF_TOKEN }}<|MERGE_RESOLUTION|>--- conflicted
+++ resolved
@@ -281,13 +281,8 @@
 
       - name: Run E2E Tests
         run: |
-<<<<<<< HEAD
           earthly --strict --allow-privileged --remote-cache ghcr.io/upbound/crossplane-earthly-cache:${{ github.job }}-${{ matrix.test-suite}} \
-            +e2e --FLAGS="-test.failfast -fail-fast --test-suite ${{ matrix.test-suite }}"
-=======
-          earthly --strict --allow-privileged --remote-cache ghcr.io/crossplane/earthly-cache:${{ github.job }}-${{ matrix.test-suite}} \
             +e2e --FLAGS="-test.failfast -fail-fast -prior-crossplane-version=${CROSSPLANE_PRIOR_VERSION} --test-suite ${{ matrix.test-suite }}"
->>>>>>> 325252dc
 
       - name: Publish E2E Test Flakes
         if: '!cancelled()'
